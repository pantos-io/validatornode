pantos-validator-node (2.0.0) RELEASED; urgency=medium

  * Support for Sonic and Polygon 2.0

<<<<<<< HEAD
-- Pantos GmbH <contact@pantos.io> Mon, 21 Oct 2024
=======
-- Pantos GmbH <contact@pantos.io> Mon, 24 Oct 2024

>>>>>>> 205bea46

pantos-validator-node (1.8.3) RELEASED; urgency=medium

  * TBD

-- Pantos GmbH <contact@pantos.io>

pantos-validator-node (1.8.2) RELEASED; urgency=medium

  * bump flake8 from 7.0.0 to 7.1.0 in the other-dependencies group by @dependabot
  * build(deps): bump sqlalchemy from 2.0.30 to 2.0.31 by @dependabot
  * [PAN-1995] adapt to ABI versioning by @danut13
  * [PAN-1871] On-chain transfer submission logic by @markuslevonyak
  * [PAN-1978] Client for primary nodes REST API by @markuslevonyak
  * [PAN-2003] Add docker vulnerabilities analysis by @juanmanuel-tirado
  * build(deps): bump alembic from 1.13.1 to 1.13.2 by @dependabot
  * build(deps-dev): bump types-requests from 2.32.0.20240602 to 2.32.0.20240622 by @dependabot
  * [PAN-1979/-1980] Secondary node validator nonce updates and transfer submission task by @markuslevonyak
  * [PAN-2070] add blockchain check endpoint by @danut13
  * [PAN-1981] Business logic for off-chain transfer submission by @markuslevonyak
  * [PAN-1998] Upgrade to hexbytes 1.x by @markuslevonyak
  * feat: PAN-2006 test validator node on ci by @jpantos
  * Bump version to 1.8.2 by @juanmanuel-tirado
  * fix: add missing debian template start services by @jpantos
  * [PAN-2082] Return transferTo signature as string by @markuslevonyak
  * fix: remove signer key leftovers by @jpantos
  * build(deps): bump types-requests from 2.32.0.20240622 to 2.32.0.20240712 by @dependabot
  * feat: PAN-1832 enable docker swarm for concurrent local deployments by @jpantos
  * [PAN-2082] Improved retry resilience and increased gas by @markuslevonyak
  * fix: download artifacts requires now regex by @jpantos

 -- Pantos GmbH <contact@pantos.io> Mon, 15 Jul 2024

pantos-validator-node (1.8.1) RELEASED; urgency=medium

  * pantos-validator-node: Initial debian packaging

 -- Pantos GmbH <contact@pantos.io> Thu, 24 Jun 2024 14:00:15 +0000<|MERGE_RESOLUTION|>--- conflicted
+++ resolved
@@ -2,12 +2,7 @@
 
   * Support for Sonic and Polygon 2.0
 
-<<<<<<< HEAD
 -- Pantos GmbH <contact@pantos.io> Mon, 21 Oct 2024
-=======
--- Pantos GmbH <contact@pantos.io> Mon, 24 Oct 2024
-
->>>>>>> 205bea46
 
 pantos-validator-node (1.8.3) RELEASED; urgency=medium
 
